@rem Install python 3.10
python -m venv venv
call .\venv\Scripts\activate
<<<<<<< HEAD
pip install torch torchvision torchaudio torchtext --index-url https://download.pytorch.org/whl/cu118
=======
pip install -r requirements-torch.txt
>>>>>>> 3a1b5651
pip install -r requirements.txt
pip install -r requirements-gui.txt
python -m waifu2x.download_models
python -m waifu2x.web.webgen
pause<|MERGE_RESOLUTION|>--- conflicted
+++ resolved
@@ -1,11 +1,7 @@
 @rem Install python 3.10
 python -m venv venv
 call .\venv\Scripts\activate
-<<<<<<< HEAD
-pip install torch torchvision torchaudio torchtext --index-url https://download.pytorch.org/whl/cu118
-=======
 pip install -r requirements-torch.txt
->>>>>>> 3a1b5651
 pip install -r requirements.txt
 pip install -r requirements-gui.txt
 python -m waifu2x.download_models
